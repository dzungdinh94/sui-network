// Copyright (c) The Diem Core Contributors
// Copyright (c) The Move Contributors
// SPDX-License-Identifier: Apache-2.0

use std::{collections::BTreeMap, fs, path::Path};

use move_command_line_common::{
    env::read_bool_env_var,
    testing::{add_update_baseline_fix, format_diff, read_env_update_baseline, EXP_EXT, OUT_EXT},
};
use move_compiler::{
    command_line::compiler::move_check_for_errors,
    diagnostics::*,
    editions::{Edition, Flavor},
    linters::{self, LintLevel},
    shared::{Flags, NumericalAddress, PackageConfig, PackagePaths},
    sui_mode, Compiler, PASS_PARSER,
};

/// Shared flag to keep any temporary results of the test
const KEEP_TMP: &str = "KEEP";

const TEST_EXT: &str = "unit_test";
const UNUSED_EXT: &str = "unused";
const MIGRATION_EXT: &str = "migration";

const LINTER_DIR: &str = "linter";
const SUI_MODE_DIR: &str = "sui_mode";
const IDE_MODE_DIR: &str = "ide_mode";
const MOVE_2024_DIR: &str = "move_2024";
const DEV_DIR: &str = "development";

fn default_testing_addresses(flavor: Flavor) -> BTreeMap<String, NumericalAddress> {
    let mut mapping = vec![
        ("std", "0x1"),
        ("sui", "0x2"),
        ("M", "0x40"),
        ("A", "0x41"),
        ("B", "0x42"),
        ("K", "0x19"),
        ("a", "0x44"),
        ("b", "0x45"),
        ("k", "0x19"),
    ];
    if flavor == Flavor::Sui {
        mapping.extend([("sui", "0x2"), ("sui_system", "0x3")]);
    }
    mapping
        .into_iter()
        .map(|(name, addr)| (name.to_string(), NumericalAddress::parse_str(addr).unwrap()))
        .collect()
}

fn move_check_testsuite(path: &Path) -> datatest_stable::Result<()> {
    let path_contains = |s| path.components().any(|c| c.as_os_str() == s);
    let lint = path_contains(LINTER_DIR);
    let ide_mode = path_contains(IDE_MODE_DIR);
    let flavor = if path_contains(SUI_MODE_DIR) {
        Flavor::Sui
    } else {
        Flavor::default()
    };
    let edition = if path_contains(MOVE_2024_DIR) {
        Edition::E2024_ALPHA
    } else if path_contains(DEV_DIR) {
        Edition::DEVELOPMENT
    } else {
        Edition::default()
    };
    let config = PackageConfig {
        flavor,
        edition,
        ..PackageConfig::default()
    };
<<<<<<< HEAD
    testsuite(path, config, lint, ide_mode)
=======
    testsuite(path, config, true)
>>>>>>> 4de36113
}

fn testsuite(
    path: &Path,
    mut config: PackageConfig,
    lint: bool,
    ide_mode: bool,
) -> datatest_stable::Result<()> {
    // A test is marked that it should also be compiled in test mode by having a `path.unit_test`
    // file.
    if path.with_extension(TEST_EXT).exists() {
        let test_exp_path = format!(
            "{}.unit_test.{}",
            path.with_extension("").to_string_lossy(),
            EXP_EXT
        );
        let test_out_path = format!(
            "{}.unit_test.{}",
            path.with_extension("").to_string_lossy(),
            OUT_EXT
        );
        let mut config = config.clone();
        config
            .warning_filter
            .union(&WarningFilters::unused_warnings_filter_for_test());
        run_test(
            path,
            Path::new(&test_exp_path),
            Path::new(&test_out_path),
            Flags::testing(),
            config,
            lint,
        )?;
    }

    // A test is marked that it should also be compiled in migration mode by having a
    // `path.migration` file.
    if path.with_extension(MIGRATION_EXT).exists() {
        let migration_exp_path = format!(
            "{}.{}.{}",
            path.with_extension("").to_string_lossy(),
            MIGRATION_EXT,
            EXP_EXT
        );
        let migration_out_path = format!(
            "{}.{}.{}",
            path.with_extension("").to_string_lossy(),
            MIGRATION_EXT,
            OUT_EXT
        );
        let mut config = config.clone();
        config
            .warning_filter
            .union(&WarningFilters::unused_warnings_filter_for_test());
        run_test_inner(
            path,
            Path::new(&migration_exp_path),
            Path::new(&migration_out_path),
            Flags::testing(),
            config,
            lint,
            true,
        )?;
    }

    // A cross-module unused case that should run without unused warnings suppression
    if path.with_extension(UNUSED_EXT).exists() {
        let unused_exp_path = format!(
            "{}.unused.{}",
            path.with_extension("").to_string_lossy(),
            EXP_EXT
        );
        let unused_out_path = format!(
            "{}.unused.{}",
            path.with_extension("").to_string_lossy(),
            OUT_EXT
        );
        run_test(
            path,
            Path::new(&unused_exp_path),
            Path::new(&unused_out_path),
            Flags::testing(),
            config.clone(),
            lint,
        )?;
    }

    let exp_path = path.with_extension(EXP_EXT);
    let out_path = path.with_extension(OUT_EXT);

    let flags = Flags::empty().set_ide_mode(ide_mode);

    config
        .warning_filter
        .union(&WarningFilters::unused_warnings_filter_for_test());
    run_test(path, &exp_path, &out_path, flags, config, lint)?;
    Ok(())
}

// Runs all tests under the test/testsuite directory.
pub fn run_test(
    path: &Path,
    exp_path: &Path,
    out_path: &Path,
    flags: Flags,
    default_config: PackageConfig,
    lint: bool,
) -> anyhow::Result<()> {
    run_test_inner(path, exp_path, out_path, flags, default_config, lint, false)
}

// Runs all tests under the test/testsuite directory.
pub fn run_test_inner(
    path: &Path,
    exp_path: &Path,
    out_path: &Path,
    flags: Flags,
    package_config: PackageConfig,
    lint: bool,
    migration_mode: bool,
) -> anyhow::Result<()> {
    let flavor = package_config.flavor;
    let targets: Vec<String> = vec![path.to_str().unwrap().to_owned()];
    let named_address_map = default_testing_addresses(flavor);
    let deps = vec![PackagePaths {
        name: Some(("stdlib".into(), PackageConfig::default())),
        paths: move_stdlib::move_stdlib_files(),
        named_address_map: named_address_map.clone(),
    }];
    let name = if migration_mode {
        let mut config = package_config.clone();
        config.edition = Edition::E2024_MIGRATION;
        Some(("test".into(), config))
    } else {
        None
    };
    let targets = vec![PackagePaths {
        name,
        paths: targets,
        named_address_map,
    }];

    let flags = flags.set_sources_shadow_deps(true);

    let mut compiler = Compiler::from_package_paths(None, targets, deps)
        .unwrap()
        .set_flags(flags)
        .set_default_config(package_config);

    if flavor == Flavor::Sui {
        let (prefix, filters) = sui_mode::linters::known_filters();
        compiler = compiler.add_custom_known_filters(prefix, filters);
        if lint {
            compiler = compiler.add_visitors(sui_mode::linters::linter_visitors(LintLevel::All))
        }
    }
    let (prefix, filters) = linters::known_filters();
    compiler = compiler.add_custom_known_filters(prefix, filters);
    if lint {
        compiler = compiler.add_visitors(linters::linter_visitors(LintLevel::All))
    }

    let (files, comments_and_compiler_res) = compiler.run::<PASS_PARSER>()?;
    let diags = move_check_for_errors(comments_and_compiler_res);

    let has_diags = !diags.is_empty();
    let diag_buffer = if has_diags {
        if migration_mode {
            report_migration_to_buffer(&files, diags)
        } else {
            report_diagnostics_to_buffer(&files, diags, /* ansi_color */ false)
        }
    } else {
        vec![]
    };

    let save_diags = read_bool_env_var(KEEP_TMP);
    let update_baseline = read_env_update_baseline();

    let rendered_diags = std::str::from_utf8(&diag_buffer)?;
    if save_diags {
        fs::write(out_path, &diag_buffer)?;
    }

    if update_baseline {
        if has_diags {
            fs::write(exp_path, rendered_diags)?;
        } else if exp_path.is_file() {
            fs::remove_file(exp_path)?;
        }
        return Ok(());
    }

    let exp_exists = exp_path.is_file();
    match (has_diags, exp_exists) {
        (false, false) => Ok(()),
        (true, false) => {
            let msg = format!(
                "Expected success. Unexpected diagnostics:\n{}",
                rendered_diags
            );
            anyhow::bail!(add_update_baseline_fix(msg))
        }
        (false, true) => {
            let msg = format!(
                "Unexpected success. Expected diagnostics:\n{}",
                fs::read_to_string(exp_path)?
            );
            anyhow::bail!(add_update_baseline_fix(msg))
        }
        (true, true) => {
            let expected_diags = fs::read_to_string(exp_path)?;
            if rendered_diags != expected_diags {
                let msg = format!(
                    "Expected diagnostics differ from actual diagnostics:\n{}",
                    format_diff(expected_diags, rendered_diags),
                );
                anyhow::bail!(add_update_baseline_fix(msg))
            } else {
                Ok(())
            }
        }
    }
}

datatest_stable::harness!(move_check_testsuite, "tests/linter", r".*\.move$");<|MERGE_RESOLUTION|>--- conflicted
+++ resolved
@@ -72,11 +72,7 @@
         edition,
         ..PackageConfig::default()
     };
-<<<<<<< HEAD
     testsuite(path, config, lint, ide_mode)
-=======
-    testsuite(path, config, true)
->>>>>>> 4de36113
 }
 
 fn testsuite(
