// Copyright (c) The Move Contributors
// SPDX-License-Identifier: Apache-2.0

use move_symbol_pool::Symbol;

use crate::{
<<<<<<< HEAD
    command_line::compiler::Visitor,
    diagnostics::codes::WarningFilter,
    linters::{
        almost_swapped::SwapSequence, constant_naming::ConstantNamingVisitor,
        empty_loop::EmptyLoop, missing_key::MissingKey,
        out_of_bounds_indexing::OutOfBoundsArrayIndexing,
        redundant_conditional::RedundantConditional,
    },
    typing::visitor::TypingVisitor,
};
pub mod almost_swapped;
pub mod constant_naming;
pub mod empty_loop;
pub mod missing_key;
pub mod out_of_bounds_indexing;
pub mod redundant_conditional;
=======
    command_line::compiler::Visitor, diagnostics::codes::WarningFilter,
    linters::needless_else::EmptyElseBranch, typing::visitor::TypingVisitor,
};
pub mod needless_else;
>>>>>>> 9ec77a65
#[derive(Debug, Clone, Copy, PartialEq, Eq)]
pub enum LintLevel {
    // No linters
    None,
    // Run only the default linters
    Default,
    // Run all linters
    All,
}

<<<<<<< HEAD
#[derive(Debug, Clone, Copy, PartialEq, Eq)]
#[repr(u8)]
pub enum LinterDiagCategory {
    Correctness,
    Complexity,
    Suspicious,
    Deprecated,
    Style,
    Sui = 99,
=======
pub const ALLOW_ATTR_CATEGORY: &str = "lint";
pub const LINT_WARNING_PREFIX: &str = "Lint ";
pub const EMPTY_ELSE_BRANCH_FILTER_NAME: &str = "needless_else";

pub const LINTER_DEFAULT_DIAG_CODE: u8 = 1;

pub enum LinterDiagCategory {
    EmptyElseBranch,
>>>>>>> 9ec77a65
}

pub const ALLOW_ATTR_CATEGORY: &str = "lint";
pub const LINT_WARNING_PREFIX: &str = "Lint ";
pub const CONSTANT_NAMING_FILTER_NAME: &str = "constant_naming";
pub const CONSTANT_NAMING_DIAG_CODE: u8 = 1;
pub const OUT_OF_BOUNDS_INDEXING_FILTER_NAME: &str = "out_of_bounds_indexing";
pub const LINTER_OUT_OF_BOUNDS_INDEXING_DIAG_CODE: u8 = 12;
pub const SWAP_SEQUENCE_FILTER_NAME: &str = "swap_sequence";
pub const SWAP_SEQUENCE_DIAG_CODE: u8 = 8;
pub const EMPTY_LOOP_FILTER_NAME: &str = "empty_loop";
pub const EMPTY_LOOP_DIAG_CODE: u8 = 7;
pub const MISSING_KEY_FILTER_NAME: &str = "missing_key";
pub const MISSING_KEY_DIAG_CODE: u8 = 6;
pub const REDUNDANT_CONDITIONAL_FILTER_NAME: &str = "redundant_conditional";
pub const REDUNDANT_CONDITIONAL_DIAG_CODE: u8 = 2;

pub fn known_filters() -> (Option<Symbol>, Vec<WarningFilter>) {
    (
        Some(ALLOW_ATTR_CATEGORY.into()),
<<<<<<< HEAD
        vec![
            WarningFilter::code(
                Some(LINT_WARNING_PREFIX),
                LinterDiagCategory::Style as u8,
                CONSTANT_NAMING_DIAG_CODE,
                Some(OUT_OF_BOUNDS_INDEXING_FILTER_NAME),
            ),
            WarningFilter::code(
                Some(LINT_WARNING_PREFIX),
                LinterDiagCategory::Correctness as u8,
                LINTER_OUT_OF_BOUNDS_INDEXING_DIAG_CODE,
                Some(OUT_OF_BOUNDS_INDEXING_FILTER_NAME),
            ),
            WarningFilter::code(
                Some(LINT_WARNING_PREFIX),
                LinterDiagCategory::Correctness as u8,
                SWAP_SEQUENCE_DIAG_CODE,
                Some(SWAP_SEQUENCE_FILTER_NAME),
            ),
            WarningFilter::code(
                Some(LINT_WARNING_PREFIX),
                LinterDiagCategory::Correctness as u8,
                EMPTY_LOOP_DIAG_CODE,
                Some(EMPTY_LOOP_FILTER_NAME),
            ),
            WarningFilter::code(
                Some(LINT_WARNING_PREFIX),
                LinterDiagCategory::Correctness as u8,
                MISSING_KEY_DIAG_CODE,
                Some(MISSING_KEY_FILTER_NAME),
            ),
            WarningFilter::code(
                Some(LINT_WARNING_PREFIX),
                LinterDiagCategory::Complexity as u8,
                REDUNDANT_CONDITIONAL_DIAG_CODE,
                Some(REDUNDANT_CONDITIONAL_FILTER_NAME),
            ),
        ],
=======
        vec![WarningFilter::code(
            Some(LINT_WARNING_PREFIX),
            LinterDiagCategory::EmptyElseBranch as u8,
            LINTER_DEFAULT_DIAG_CODE,
            Some(EMPTY_ELSE_BRANCH_FILTER_NAME),
        )],
>>>>>>> 9ec77a65
    )
}

pub fn linter_visitors(level: LintLevel) -> Vec<Visitor> {
    match level {
        LintLevel::None => vec![],
<<<<<<< HEAD
        LintLevel::Default => vec![],
        LintLevel::All => {
            vec![
                constant_naming::ConstantNamingVisitor::visitor(ConstantNamingVisitor),
                out_of_bounds_indexing::OutOfBoundsArrayIndexing::visitor(OutOfBoundsArrayIndexing),
                almost_swapped::SwapSequence::visitor(SwapSequence),
                empty_loop::EmptyLoop::visitor(EmptyLoop),
                missing_key::MissingKey::visitor(MissingKey),
                redundant_conditional::RedundantConditional::visitor(RedundantConditional),
            ]
=======
        LintLevel::Default | LintLevel::All => {
            vec![needless_else::EmptyElseBranch::visitor(EmptyElseBranch)]
>>>>>>> 9ec77a65
        }
    }
}<|MERGE_RESOLUTION|>--- conflicted
+++ resolved
@@ -4,12 +4,11 @@
 use move_symbol_pool::Symbol;
 
 use crate::{
-<<<<<<< HEAD
     command_line::compiler::Visitor,
     diagnostics::codes::WarningFilter,
     linters::{
         almost_swapped::SwapSequence, constant_naming::ConstantNamingVisitor,
-        empty_loop::EmptyLoop, missing_key::MissingKey,
+        empty_loop::EmptyLoop, missing_key::MissingKey, needless_else::EmptyElseBranch,
         out_of_bounds_indexing::OutOfBoundsArrayIndexing,
         redundant_conditional::RedundantConditional,
     },
@@ -19,14 +18,9 @@
 pub mod constant_naming;
 pub mod empty_loop;
 pub mod missing_key;
+pub mod needless_else;
 pub mod out_of_bounds_indexing;
 pub mod redundant_conditional;
-=======
-    command_line::compiler::Visitor, diagnostics::codes::WarningFilter,
-    linters::needless_else::EmptyElseBranch, typing::visitor::TypingVisitor,
-};
-pub mod needless_else;
->>>>>>> 9ec77a65
 #[derive(Debug, Clone, Copy, PartialEq, Eq)]
 pub enum LintLevel {
     // No linters
@@ -37,7 +31,6 @@
     All,
 }
 
-<<<<<<< HEAD
 #[derive(Debug, Clone, Copy, PartialEq, Eq)]
 #[repr(u8)]
 pub enum LinterDiagCategory {
@@ -47,16 +40,6 @@
     Deprecated,
     Style,
     Sui = 99,
-=======
-pub const ALLOW_ATTR_CATEGORY: &str = "lint";
-pub const LINT_WARNING_PREFIX: &str = "Lint ";
-pub const EMPTY_ELSE_BRANCH_FILTER_NAME: &str = "needless_else";
-
-pub const LINTER_DEFAULT_DIAG_CODE: u8 = 1;
-
-pub enum LinterDiagCategory {
-    EmptyElseBranch,
->>>>>>> 9ec77a65
 }
 
 pub const ALLOW_ATTR_CATEGORY: &str = "lint";
@@ -73,11 +56,12 @@
 pub const MISSING_KEY_DIAG_CODE: u8 = 6;
 pub const REDUNDANT_CONDITIONAL_FILTER_NAME: &str = "redundant_conditional";
 pub const REDUNDANT_CONDITIONAL_DIAG_CODE: u8 = 2;
+pub const EMPTY_ELSE_BRANCH_FILTER_NAME: &str = "needless_else";
+pub const EMPTY_ELSE_BRANCH_DIAG_CODE: u8 = 3;
 
 pub fn known_filters() -> (Option<Symbol>, Vec<WarningFilter>) {
     (
         Some(ALLOW_ATTR_CATEGORY.into()),
-<<<<<<< HEAD
         vec![
             WarningFilter::code(
                 Some(LINT_WARNING_PREFIX),
@@ -115,22 +99,19 @@
                 REDUNDANT_CONDITIONAL_DIAG_CODE,
                 Some(REDUNDANT_CONDITIONAL_FILTER_NAME),
             ),
+            WarningFilter::code(
+                Some(LINT_WARNING_PREFIX),
+                LinterDiagCategory::Complexity as u8,
+                EMPTY_ELSE_BRANCH_DIAG_CODE,
+                Some(EMPTY_ELSE_BRANCH_FILTER_NAME),
+            ),
         ],
-=======
-        vec![WarningFilter::code(
-            Some(LINT_WARNING_PREFIX),
-            LinterDiagCategory::EmptyElseBranch as u8,
-            LINTER_DEFAULT_DIAG_CODE,
-            Some(EMPTY_ELSE_BRANCH_FILTER_NAME),
-        )],
->>>>>>> 9ec77a65
     )
 }
 
 pub fn linter_visitors(level: LintLevel) -> Vec<Visitor> {
     match level {
         LintLevel::None => vec![],
-<<<<<<< HEAD
         LintLevel::Default => vec![],
         LintLevel::All => {
             vec![
@@ -140,11 +121,8 @@
                 empty_loop::EmptyLoop::visitor(EmptyLoop),
                 missing_key::MissingKey::visitor(MissingKey),
                 redundant_conditional::RedundantConditional::visitor(RedundantConditional),
+                needless_else::EmptyElseBranch::visitor(EmptyElseBranch),
             ]
-=======
-        LintLevel::Default | LintLevel::All => {
-            vec![needless_else::EmptyElseBranch::visitor(EmptyElseBranch)]
->>>>>>> 9ec77a65
         }
     }
 }