--- conflicted
+++ resolved
@@ -4,13 +4,13 @@
 use move_symbol_pool::Symbol;
 
 use crate::{
-<<<<<<< HEAD
     command_line::compiler::Visitor,
     diagnostics::codes::WarningFilter,
     linters::{
         almost_swapped::SwapSequence, constant_naming::ConstantNamingVisitor,
         empty_loop::EmptyLoop, missing_key::MissingKey,
         out_of_bounds_indexing::OutOfBoundsArrayIndexing,
+        redundant_conditional::RedundantConditional,
     },
     typing::visitor::TypingVisitor,
 };
@@ -19,13 +19,7 @@
 pub mod empty_loop;
 pub mod missing_key;
 pub mod out_of_bounds_indexing;
-
-=======
-    command_line::compiler::Visitor, diagnostics::codes::WarningFilter,
-    linters::redundant_conditional::RedundantConditional, typing::visitor::TypingVisitor,
-};
 pub mod redundant_conditional;
->>>>>>> 1228c121
 #[derive(Debug, Clone, Copy, PartialEq, Eq)]
 pub enum LintLevel {
     // No linters
@@ -36,7 +30,6 @@
     All,
 }
 
-<<<<<<< HEAD
 #[derive(Debug, Clone, Copy, PartialEq, Eq)]
 #[repr(u8)]
 pub enum LinterDiagCategory {
@@ -46,16 +39,6 @@
     Deprecated,
     Style,
     Sui = 99,
-=======
-pub const ALLOW_ATTR_CATEGORY: &str = "lint";
-pub const LINT_WARNING_PREFIX: &str = "Lint ";
-pub const REDUNDANT_CONDITIONAL_FILTER_NAME: &str = "redundant_conditional";
-
-pub const LINTER_DEFAULT_DIAG_CODE: u8 = 1;
-pub const REDUNDANT_CONDITIONAL_DIAG_CODE: u8 = 2;
-pub enum LinterDiagCategory {
-    Readability,
->>>>>>> 1228c121
 }
 
 pub const ALLOW_ATTR_CATEGORY: &str = "lint";
@@ -70,11 +53,12 @@
 pub const EMPTY_LOOP_DIAG_CODE: u8 = 7;
 pub const MISSING_KEY_FILTER_NAME: &str = "missing_key";
 pub const MISSING_KEY_DIAG_CODE: u8 = 6;
+pub const REDUNDANT_CONDITIONAL_FILTER_NAME: &str = "redundant_conditional";
+pub const REDUNDANT_CONDITIONAL_DIAG_CODE: u8 = 2;
 
 pub fn known_filters() -> (Option<Symbol>, Vec<WarningFilter>) {
     (
         Some(ALLOW_ATTR_CATEGORY.into()),
-<<<<<<< HEAD
         vec![
             WarningFilter::code(
                 Some(LINT_WARNING_PREFIX),
@@ -106,22 +90,19 @@
                 MISSING_KEY_DIAG_CODE,
                 Some(MISSING_KEY_FILTER_NAME),
             ),
+            WarningFilter::code(
+                Some(LINT_WARNING_PREFIX),
+                LinterDiagCategory::Complexity as u8,
+                REDUNDANT_CONDITIONAL_DIAG_CODE,
+                Some(REDUNDANT_CONDITIONAL_FILTER_NAME),
+            ),
         ],
-=======
-        vec![WarningFilter::code(
-            Some(LINT_WARNING_PREFIX),
-            LinterDiagCategory::Readability as u8,
-            REDUNDANT_CONDITIONAL_DIAG_CODE,
-            Some(REDUNDANT_CONDITIONAL_FILTER_NAME),
-        )],
->>>>>>> 1228c121
     )
 }
 
 pub fn linter_visitors(level: LintLevel) -> Vec<Visitor> {
     match level {
         LintLevel::None => vec![],
-<<<<<<< HEAD
         LintLevel::Default => vec![],
         LintLevel::All => {
             vec![
@@ -130,13 +111,8 @@
                 almost_swapped::SwapSequence::visitor(SwapSequence),
                 empty_loop::EmptyLoop::visitor(EmptyLoop),
                 missing_key::MissingKey::visitor(MissingKey),
+                redundant_conditional::RedundantConditional::visitor(RedundantConditional),
             ]
-=======
-        LintLevel::Default | LintLevel::All => {
-            vec![redundant_conditional::RedundantConditional::visitor(
-                RedundantConditional,
-            )]
->>>>>>> 1228c121
         }
     }
 }