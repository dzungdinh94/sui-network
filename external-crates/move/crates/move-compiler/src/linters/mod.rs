--- conflicted
+++ resolved
@@ -4,7 +4,6 @@
 use move_symbol_pool::Symbol;
 
 use crate::{
-<<<<<<< HEAD
     command_line::compiler::Visitor,
     diagnostics::codes::WarningFilter,
     linters::{
@@ -15,7 +14,8 @@
         excessive_nesting::ExcessiveNesting, freezing_capability::WarnFreezeCapability,
         ifs_same_cond::ConsecutiveIfs, missing_key::MissingKey,
         multiplication_overflow::MultiplicationOverflow, needless_else::EmptyElseBranch,
-        out_of_bounds_indexing::OutOfBoundsArrayIndexing, redundant_assert::AssertTrueFals,
+        out_of_bounds_indexing::OutOfBoundsArrayIndexing,
+        public_mut_tx_context::RequireMutableTxContext, redundant_assert::AssertTrueFals,
         redundant_conditional::RedundantConditional, redundant_ref_deref::RedundantRefDerefVisitor,
         self_assignment::SelfAssignmentCheck, shift_overflow::ShiftOperationOverflow,
         too_many_arguments::ExcessiveParametersCheck,
@@ -43,12 +43,8 @@
 pub mod self_assignment;
 pub mod shift_overflow;
 pub mod too_many_arguments;
-=======
-    command_line::compiler::Visitor, diagnostics::codes::WarningFilter,
-    linters::public_mut_tx_context::RequireMutableTxContext, typing::visitor::TypingVisitor,
-};
+
 pub mod public_mut_tx_context;
->>>>>>> 4f8e7a91
 #[derive(Debug, Clone, Copy, PartialEq, Eq)]
 pub enum LintLevel {
     // No linters
@@ -72,7 +68,6 @@
 
 pub const ALLOW_ATTR_CATEGORY: &str = "lint";
 pub const LINT_WARNING_PREFIX: &str = "Lint ";
-<<<<<<< HEAD
 
 pub const CONSTANT_NAMING_FILTER_NAME: &str = "constant_naming";
 pub const CONSTANT_NAMING_DIAG_CODE: u8 = 1;
@@ -85,14 +80,10 @@
 
 pub const SHILF_OVERFLOW_FILTER_NAME: &str = "shift_overflow";
 pub const SHILF_OVERFLOW_DIAG_CODE: u8 = 4;
-=======
-pub const REQUIRE_MUTABLE_TX_CONTEXT_FILTER_NAME: &str = "public_mut_tx_context";
->>>>>>> 4f8e7a91
 
 pub const ABORT_CONSTANT_FILTER_NAME: &str = "abort_constant";
 pub const ABORT_CONSTANT_DIAG_CODE: u8 = 5;
 
-<<<<<<< HEAD
 pub const MISSING_KEY_FILTER_NAME: &str = "missing_key";
 pub const MISSING_KEY_DIAG_CODE: u8 = 6;
 
@@ -140,16 +131,13 @@
 
 pub const COLLAPSIBLE_NESTED_IF_FILTER_NAME: &str = "collapsible_nested_if";
 pub const COLLAPSIBLE_NESTED_IF_DIAG_CODE: u8 = 21;
-=======
-pub enum LinterDiagCategory {
-    RequireMutableTxContext,
-}
->>>>>>> 4f8e7a91
+
+pub const REQUIRE_MUTABLE_TX_CONTEXT_FILTER_NAME: &str = "public_mut_tx_context";
+pub const REQUIRE_MUTABLE_TX_CONTEXT_DIAG_CODE: u8 = 22;
 
 pub fn known_filters() -> (Option<Symbol>, Vec<WarningFilter>) {
     (
         Some(ALLOW_ATTR_CATEGORY.into()),
-<<<<<<< HEAD
         vec![
             WarningFilter::code(
                 Some(LINT_WARNING_PREFIX),
@@ -277,22 +265,19 @@
                 COLLAPSIBLE_NESTED_IF_DIAG_CODE,
                 Some(COLLAPSIBLE_NESTED_IF_FILTER_NAME),
             ),
+            WarningFilter::code(
+                Some(LINT_WARNING_PREFIX),
+                LinterDiagnosticCategory::Correctness as u8,
+                REQUIRE_MUTABLE_TX_CONTEXT_DIAG_CODE,
+                Some(REQUIRE_MUTABLE_TX_CONTEXT_FILTER_NAME),
+            ),
         ],
-=======
-        vec![WarningFilter::code(
-            Some(LINT_WARNING_PREFIX),
-            LinterDiagCategory::RequireMutableTxContext as u8,
-            LINTER_DEFAULT_DIAG_CODE,
-            Some(REQUIRE_MUTABLE_TX_CONTEXT_FILTER_NAME),
-        )],
->>>>>>> 4f8e7a91
     )
 }
 
 pub fn linter_visitors(level: LintLevel) -> Vec<Visitor> {
     match level {
         LintLevel::None => vec![],
-<<<<<<< HEAD
         LintLevel::Default => vec![],
         LintLevel::All => {
             vec![
@@ -317,13 +302,8 @@
                 redundant_ref_deref::RedundantRefDerefVisitor::visitor(RedundantRefDerefVisitor),
                 freezing_capability::WarnFreezeCapability::visitor(WarnFreezeCapability),
                 collapsible_nested_if::CollapsibleNestedIf::visitor(CollapsibleNestedIf),
+                public_mut_tx_context::RequireMutableTxContext::visitor(RequireMutableTxContext),
             ]
-=======
-        LintLevel::Default | LintLevel::All => {
-            vec![public_mut_tx_context::RequireMutableTxContext::visitor(
-                RequireMutableTxContext,
-            )]
->>>>>>> 4f8e7a91
         }
     }
 }