--- conflicted
+++ resolved
@@ -4,17 +4,16 @@
 use move_symbol_pool::Symbol;
 
 use crate::{
-<<<<<<< HEAD
     command_line::compiler::Visitor,
     diagnostics::codes::WarningFilter,
     linters::{
         abort_constant::AssertAbortNamedConstants, almost_swapped::SwapSequence,
         constant_naming::ConstantNamingVisitor, empty_loop::EmptyLoop,
         excessive_nesting::ExcessiveNesting, ifs_same_cond::ConsecutiveIfs,
-        missing_key::MissingKey, needless_else::EmptyElseBranch,
-        out_of_bounds_indexing::OutOfBoundsArrayIndexing, redundant_assert::AssertTrueFals,
-        redundant_conditional::RedundantConditional, self_assignment::SelfAssignmentCheck,
-        shift_overflow::ShiftOperationOverflow,
+        missing_key::MissingKey, multiplication_overflow::MultiplicationOverflow,
+        needless_else::EmptyElseBranch, out_of_bounds_indexing::OutOfBoundsArrayIndexing,
+        redundant_assert::AssertTrueFals, redundant_conditional::RedundantConditional,
+        self_assignment::SelfAssignmentCheck, shift_overflow::ShiftOperationOverflow,
     },
     typing::visitor::TypingVisitor,
 };
@@ -25,18 +24,13 @@
 pub mod excessive_nesting;
 pub mod ifs_same_cond;
 pub mod missing_key;
+pub mod multiplication_overflow;
 pub mod needless_else;
 pub mod out_of_bounds_indexing;
 pub mod redundant_assert;
 pub mod redundant_conditional;
 pub mod self_assignment;
 pub mod shift_overflow;
-=======
-    command_line::compiler::Visitor, diagnostics::codes::WarningFilter,
-    linters::multiplication_overflow::MultiplicationOverflow, typing::visitor::TypingVisitor,
-};
-pub mod multiplication_overflow;
->>>>>>> b62ba92e
 #[derive(Debug, Clone, Copy, PartialEq, Eq)]
 pub enum LintLevel {
     // No linters
@@ -60,7 +54,6 @@
 
 pub const ALLOW_ATTR_CATEGORY: &str = "lint";
 pub const LINT_WARNING_PREFIX: &str = "Lint ";
-<<<<<<< HEAD
 
 pub const CONSTANT_NAMING_FILTER_NAME: &str = "constant_naming";
 pub const CONSTANT_NAMING_DIAG_CODE: u8 = 1;
@@ -73,14 +66,10 @@
 
 pub const SHILF_OVERFLOW_FILTER_NAME: &str = "shift_overflow";
 pub const SHILF_OVERFLOW_DIAG_CODE: u8 = 4;
-=======
-pub const MULTIPLICATION_OVERFLOW_FILTER_NAME: &str = "multiplication_overflow";
->>>>>>> b62ba92e
 
 pub const ABORT_CONSTANT_FILTER_NAME: &str = "abort_constant";
 pub const ABORT_CONSTANT_DIAG_CODE: u8 = 5;
 
-<<<<<<< HEAD
 pub const MISSING_KEY_FILTER_NAME: &str = "missing_key";
 pub const MISSING_KEY_DIAG_CODE: u8 = 6;
 
@@ -104,16 +93,13 @@
 
 pub const EXCESSIVE_NESTING_FILTER_NAME: &str = "excessive_nesting";
 pub const EXCESSIVE_NESTING_DIAG_CODE: u8 = 13;
-=======
-pub enum LinterDiagCategory {
-    MultiplicationOverflow,
-}
->>>>>>> b62ba92e
+
+pub const MULTIPLICATION_OVERFLOW_FILTER_NAME: &str = "multiplication_overflow";
+pub const MULTIPLICATION_OVERFLOW_DIAG_CODE: u8 = 14;
 
 pub fn known_filters() -> (Option<Symbol>, Vec<WarningFilter>) {
     (
         Some(ALLOW_ATTR_CATEGORY.into()),
-<<<<<<< HEAD
         vec![
             WarningFilter::code(
                 Some(LINT_WARNING_PREFIX),
@@ -193,22 +179,19 @@
                 EXCESSIVE_NESTING_DIAG_CODE,
                 Some(EXCESSIVE_NESTING_FILTER_NAME),
             ),
+            WarningFilter::code(
+                Some(LINT_WARNING_PREFIX),
+                LinterDiagCategory::Suspicious as u8,
+                MULTIPLICATION_OVERFLOW_DIAG_CODE,
+                Some(MULTIPLICATION_OVERFLOW_FILTER_NAME),
+            ),
         ],
-=======
-        vec![WarningFilter::code(
-            Some(LINT_WARNING_PREFIX),
-            LinterDiagCategory::MultiplicationOverflow as u8,
-            LINTER_DEFAULT_DIAG_CODE,
-            Some(MULTIPLICATION_OVERFLOW_FILTER_NAME),
-        )],
->>>>>>> b62ba92e
     )
 }
 
 pub fn linter_visitors(level: LintLevel) -> Vec<Visitor> {
     match level {
         LintLevel::None => vec![],
-<<<<<<< HEAD
         LintLevel::Default => vec![],
         LintLevel::All => {
             vec![
@@ -225,13 +208,8 @@
                 self_assignment::SelfAssignmentCheck::visitor(SelfAssignmentCheck),
                 redundant_assert::AssertTrueFals::visitor(AssertTrueFals),
                 excessive_nesting::ExcessiveNesting::visitor(ExcessiveNesting),
+                multiplication_overflow::MultiplicationOverflow::visitor(MultiplicationOverflow),
             ]
-=======
-        LintLevel::Default | LintLevel::All => {
-            vec![multiplication_overflow::MultiplicationOverflow::visitor(
-                MultiplicationOverflow,
-            )]
->>>>>>> b62ba92e
         }
     }
 }