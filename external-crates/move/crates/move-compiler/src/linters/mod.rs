// Copyright (c) The Move Contributors
// SPDX-License-Identifier: Apache-2.0

use move_symbol_pool::Symbol;

use crate::{
<<<<<<< HEAD
    command_line::compiler::Visitor,
    diagnostics::codes::WarningFilter,
    linters::{
        abort_constant::AssertAbortNamedConstants, almost_swapped::SwapSequence,
        bool_comparison::BoolComparison, collapsible_else_if::CollapsibleElseIf,
        collapsible_nested_if::CollapsibleNestedIf, constant_naming::ConstantNamingVisitor,
        double_comparisons::DoubleComparisonCheck, empty_loop::EmptyLoop,
        excessive_nesting::ExcessiveNesting, freezing_capability::WarnFreezeCapability,
        ifs_same_cond::ConsecutiveIfs, impossible_comparisons::ImpossibleDoubleComparison,
        missing_key::MissingKey, multiplication_overflow::MultiplicationOverflow,
        needless_else::EmptyElseBranch, out_of_bounds_indexing::OutOfBoundsArrayIndexing,
        public_mut_tx_context::RequireMutableTxContext, redundant_assert::AssertTrueFals,
        redundant_conditional::RedundantConditional, redundant_ref_deref::RedundantRefDerefVisitor,
        self_assignment::SelfAssignmentCheck, shift_overflow::ShiftOperationOverflow,
        too_many_arguments::ExcessiveParametersCheck, unnecessary_while_loop::WhileTrueToLoop,
    },
    typing::visitor::TypingVisitor,
};
pub mod abort_constant;
pub mod almost_swapped;
pub mod bool_comparison;
pub mod collapsible_else_if;
pub mod collapsible_nested_if;
pub mod constant_naming;
pub mod double_comparisons;
pub mod empty_loop;
pub mod excessive_nesting;
pub mod freezing_capability;
pub mod ifs_same_cond;
pub mod missing_key;
pub mod multiplication_overflow;
pub mod needless_else;
pub mod out_of_bounds_indexing;
pub mod public_mut_tx_context;
pub mod redundant_assert;
pub mod redundant_conditional;
pub mod redundant_ref_deref;
pub mod self_assignment;
pub mod shift_overflow;
pub mod too_many_arguments;
pub mod unnecessary_while_loop;

pub mod impossible_comparisons;
=======
    command_line::compiler::Visitor, diagnostics::codes::WarningFilter,
    linters::unnecessary_mut_params::UnusedMutableParamsCheck, typing::visitor::TypingVisitor,
};
pub mod unnecessary_mut_params;
>>>>>>> 03696fa9
#[derive(Debug, Clone, Copy, PartialEq, Eq)]
pub enum LintLevel {
    // No linters
    None,
    // Run only the default linters
    Default,
    // Run all linters
    All,
}

#[derive(Debug, Clone, Copy, PartialEq, Eq)]
#[repr(u8)]
pub enum LinterDiagnosticCategory {
    Correctness,
    Complexity,
    Suspicious,
    Deprecated,
    Style,
    Sui = 99,
}

pub const ALLOW_ATTR_CATEGORY: &str = "lint";
pub const LINT_WARNING_PREFIX: &str = "Lint ";
<<<<<<< HEAD

pub const CONSTANT_NAMING_FILTER_NAME: &str = "constant_naming";
pub const CONSTANT_NAMING_DIAG_CODE: u8 = 1;

pub const REDUNDANT_CONDITIONAL_FILTER_NAME: &str = "redundant_conditional";
pub const REDUNDANT_CONDITIONAL_DIAG_CODE: u8 = 2;

pub const EMPTY_ELSE_BRANCH_FILTER_NAME: &str = "needless_else";
pub const EMPTY_ELSE_BRANCH_DIAG_CODE: u8 = 3;

pub const SHILF_OVERFLOW_FILTER_NAME: &str = "shift_overflow";
pub const SHILF_OVERFLOW_DIAG_CODE: u8 = 4;

pub const ABORT_CONSTANT_FILTER_NAME: &str = "abort_constant";
pub const ABORT_CONSTANT_DIAG_CODE: u8 = 5;

pub const MISSING_KEY_FILTER_NAME: &str = "missing_key";
pub const MISSING_KEY_DIAG_CODE: u8 = 6;

pub const EMPTY_LOOP_FILTER_NAME: &str = "empty_loop";
pub const EMPTY_LOOP_DIAG_CODE: u8 = 7;

pub const SWAP_SEQUENCE_FILTER_NAME: &str = "swap_sequence";
pub const SWAP_SEQUENCE_DIAG_CODE: u8 = 8;

pub const CONSECUTIVE_IFS_FILTER_NAME: &str = "consecutive_ifs";
pub const CONSECUTIVE_IFS_DIAG_CODE: u8 = 9;

pub const OUT_OF_BOUNDS_INDEXING_FILTER_NAME: &str = "out_of_bounds_indexing";
pub const OUT_OF_BOUNDS_INDEXING_DIAG_CODE: u8 = 10;

pub const SELF_ASSIGNMENT_FILTER_NAME: &str = "self-assignment";
pub const SELF_ASSIGNMENT_DIAG_CODE: u8 = 11;

pub const REDUNDANT_ASSERT_FILTER_NAME: &str = "redundant_assert";
pub const REDUNDANT_ASSERT_DIAG_CODE: u8 = 12;

pub const EXCESSIVE_NESTING_FILTER_NAME: &str = "excessive_nesting";
pub const EXCESSIVE_NESTING_DIAG_CODE: u8 = 13;

pub const MULTIPLICATION_OVERFLOW_FILTER_NAME: &str = "multiplication_overflow";
pub const MULTIPLICATION_OVERFLOW_DIAG_CODE: u8 = 14;

pub const EXCESSIVE_PARAMS_FILTER_NAME: &str = "excessive_params";
pub const EXCESSIVE_PARAMS_DIAG_CODE: u8 = 15;

pub const DOUBLE_COMPARISON_FILTER_NAME: &str = "double_comparison";
pub const DOUBLE_COMPARISON_DIAG_CODE: u8 = 16;

pub const BOOL_COMPARISON_FILTER_NAME: &str = "bool_comparison";
pub const BOOL_COMPARISON_DIAG_CODE: u8 = 17;

pub const COLLAPSIBLE_ELSE_FILTER_NAME: &str = "collapsible_else_if";
pub const COLLAPSIBLE_ELSE_DIAG_CODE: u8 = 18;

pub const REDUNDANT_REF_DEREF_FILTER_NAME: &str = "redundant_ref_deref";
pub const REDUNDANT_REF_DEREF_DIAG_CODE: u8 = 19;

pub const WARN_FREEZE_CAPABILITY_FILTER_NAME: &str = "freezing_capability";
pub const WARN_FREEZE_CAPABILITY_DIAG_CODE: u8 = 20;

pub const COLLAPSIBLE_NESTED_IF_FILTER_NAME: &str = "collapsible_nested_if";
pub const COLLAPSIBLE_NESTED_IF_DIAG_CODE: u8 = 21;

pub const REQUIRE_MUTABLE_TX_CONTEXT_FILTER_NAME: &str = "public_mut_tx_context";
pub const REQUIRE_MUTABLE_TX_CONTEXT_DIAG_CODE: u8 = 22;

pub const WHILE_TRUE_TO_LOOP_FILTER_NAME: &str = "unnecessary_while_loop";
pub const WHILE_TRUE_TO_LOOP_DIAG_CODE: u8 = 23;

pub const IMPOSSIBLE_COMPARISON_FILTER_NAME: &str = "impossible_comparison";
pub const IMPOSSIBLE_COMPARISON_DIAG_CODE: u8 = 24;
=======
pub const UNUSED_MUT_PARAMS_FILTER_NAME: &str = "unused_mut_params";

pub const LINTER_DEFAULT_DIAG_CODE: u8 = 1;
pub const LINTER_UNUSED_MUT_PARAMS_DIAG_CODE: u8 = 17;
pub enum LinterDiagCategory {
    Suspicious,
}
>>>>>>> 03696fa9

pub fn known_filters() -> (Option<Symbol>, Vec<WarningFilter>) {
    (
        Some(ALLOW_ATTR_CATEGORY.into()),
<<<<<<< HEAD
        vec![
            WarningFilter::code(
                Some(LINT_WARNING_PREFIX),
                LinterDiagnosticCategory::Style as u8,
                CONSTANT_NAMING_DIAG_CODE,
                Some(OUT_OF_BOUNDS_INDEXING_FILTER_NAME),
            ),
            WarningFilter::code(
                Some(LINT_WARNING_PREFIX),
                LinterDiagnosticCategory::Correctness as u8,
                OUT_OF_BOUNDS_INDEXING_DIAG_CODE,
                Some(OUT_OF_BOUNDS_INDEXING_FILTER_NAME),
            ),
            WarningFilter::code(
                Some(LINT_WARNING_PREFIX),
                LinterDiagnosticCategory::Correctness as u8,
                SWAP_SEQUENCE_DIAG_CODE,
                Some(SWAP_SEQUENCE_FILTER_NAME),
            ),
            WarningFilter::code(
                Some(LINT_WARNING_PREFIX),
                LinterDiagnosticCategory::Correctness as u8,
                EMPTY_LOOP_DIAG_CODE,
                Some(EMPTY_LOOP_FILTER_NAME),
            ),
            WarningFilter::code(
                Some(LINT_WARNING_PREFIX),
                LinterDiagnosticCategory::Correctness as u8,
                MISSING_KEY_DIAG_CODE,
                Some(MISSING_KEY_FILTER_NAME),
            ),
            WarningFilter::code(
                Some(LINT_WARNING_PREFIX),
                LinterDiagnosticCategory::Complexity as u8,
                REDUNDANT_CONDITIONAL_DIAG_CODE,
                Some(REDUNDANT_CONDITIONAL_FILTER_NAME),
            ),
            WarningFilter::code(
                Some(LINT_WARNING_PREFIX),
                LinterDiagnosticCategory::Complexity as u8,
                EMPTY_ELSE_BRANCH_DIAG_CODE,
                Some(EMPTY_ELSE_BRANCH_FILTER_NAME),
            ),
            WarningFilter::code(
                Some(LINT_WARNING_PREFIX),
                LinterDiagnosticCategory::Correctness as u8,
                CONSECUTIVE_IFS_DIAG_CODE,
                Some(CONSECUTIVE_IFS_FILTER_NAME),
            ),
            WarningFilter::code(
                Some(LINT_WARNING_PREFIX),
                LinterDiagnosticCategory::Style as u8,
                ABORT_CONSTANT_DIAG_CODE,
                Some(ABORT_CONSTANT_FILTER_NAME),
            ),
            WarningFilter::code(
                Some(LINT_WARNING_PREFIX),
                LinterDiagnosticCategory::Correctness as u8,
                SHILF_OVERFLOW_DIAG_CODE,
                Some(SHILF_OVERFLOW_FILTER_NAME),
            ),
            WarningFilter::code(
                Some(LINT_WARNING_PREFIX),
                LinterDiagnosticCategory::Suspicious as u8,
                SELF_ASSIGNMENT_DIAG_CODE,
                Some(SELF_ASSIGNMENT_FILTER_NAME),
            ),
            WarningFilter::code(
                Some(LINT_WARNING_PREFIX),
                LinterDiagnosticCategory::Correctness as u8,
                REDUNDANT_ASSERT_DIAG_CODE,
                Some(REDUNDANT_ASSERT_FILTER_NAME),
            ),
            WarningFilter::code(
                Some(LINT_WARNING_PREFIX),
                LinterDiagnosticCategory::Complexity as u8,
                EXCESSIVE_NESTING_DIAG_CODE,
                Some(EXCESSIVE_NESTING_FILTER_NAME),
            ),
            WarningFilter::code(
                Some(LINT_WARNING_PREFIX),
                LinterDiagnosticCategory::Suspicious as u8,
                MULTIPLICATION_OVERFLOW_DIAG_CODE,
                Some(MULTIPLICATION_OVERFLOW_FILTER_NAME),
            ),
            WarningFilter::code(
                Some(LINT_WARNING_PREFIX),
                LinterDiagnosticCategory::Complexity as u8,
                EXCESSIVE_PARAMS_DIAG_CODE,
                Some(EXCESSIVE_PARAMS_FILTER_NAME),
            ),
            WarningFilter::code(
                Some(LINT_WARNING_PREFIX),
                LinterDiagnosticCategory::Complexity as u8,
                DOUBLE_COMPARISON_DIAG_CODE,
                Some(DOUBLE_COMPARISON_FILTER_NAME),
            ),
            WarningFilter::code(
                Some(LINT_WARNING_PREFIX),
                LinterDiagnosticCategory::Correctness as u8,
                BOOL_COMPARISON_DIAG_CODE,
                Some(BOOL_COMPARISON_FILTER_NAME),
            ),
            WarningFilter::code(
                Some(LINT_WARNING_PREFIX),
                LinterDiagnosticCategory::Style as u8,
                COLLAPSIBLE_ELSE_DIAG_CODE,
                Some(COLLAPSIBLE_ELSE_FILTER_NAME),
            ),
            WarningFilter::code(
                Some(LINT_WARNING_PREFIX),
                LinterDiagnosticCategory::Correctness as u8,
                REDUNDANT_REF_DEREF_DIAG_CODE,
                Some(REDUNDANT_REF_DEREF_FILTER_NAME),
            ),
            WarningFilter::code(
                Some(LINT_WARNING_PREFIX),
                LinterDiagnosticCategory::Suspicious as u8,
                WARN_FREEZE_CAPABILITY_DIAG_CODE,
                Some(WARN_FREEZE_CAPABILITY_FILTER_NAME),
            ),
            WarningFilter::code(
                Some(LINT_WARNING_PREFIX),
                LinterDiagnosticCategory::Style as u8,
                COLLAPSIBLE_NESTED_IF_DIAG_CODE,
                Some(COLLAPSIBLE_NESTED_IF_FILTER_NAME),
            ),
            WarningFilter::code(
                Some(LINT_WARNING_PREFIX),
                LinterDiagnosticCategory::Correctness as u8,
                REQUIRE_MUTABLE_TX_CONTEXT_DIAG_CODE,
                Some(REQUIRE_MUTABLE_TX_CONTEXT_FILTER_NAME),
            ),
            WarningFilter::code(
                Some(LINT_WARNING_PREFIX),
                LinterDiagnosticCategory::Style as u8,
                WHILE_TRUE_TO_LOOP_DIAG_CODE,
                Some(WHILE_TRUE_TO_LOOP_FILTER_NAME),
            ),
            WarningFilter::code(
                Some(LINT_WARNING_PREFIX),
                LinterDiagnosticCategory::Correctness as u8,
                IMPOSSIBLE_COMPARISON_DIAG_CODE,
                Some(IMPOSSIBLE_COMPARISON_FILTER_NAME),
            ),
        ],
=======
        vec![WarningFilter::code(
            Some(LINT_WARNING_PREFIX),
            LinterDiagCategory::Suspicious as u8,
            LINTER_UNUSED_MUT_PARAMS_DIAG_CODE,
            Some(UNUSED_MUT_PARAMS_FILTER_NAME),
        )],
>>>>>>> 03696fa9
    )
}

pub fn linter_visitors(level: LintLevel) -> Vec<Visitor> {
    match level {
        LintLevel::None => vec![],
<<<<<<< HEAD
        LintLevel::Default => vec![],
        LintLevel::All => {
            vec![
                constant_naming::ConstantNamingVisitor::visitor(ConstantNamingVisitor),
                out_of_bounds_indexing::OutOfBoundsArrayIndexing::visitor(OutOfBoundsArrayIndexing),
                almost_swapped::SwapSequence::visitor(SwapSequence),
                empty_loop::EmptyLoop::visitor(EmptyLoop),
                missing_key::MissingKey::visitor(MissingKey),
                redundant_conditional::RedundantConditional::visitor(RedundantConditional),
                needless_else::EmptyElseBranch::visitor(EmptyElseBranch),
                ifs_same_cond::ConsecutiveIfs::visitor(ConsecutiveIfs),
                abort_constant::AssertAbortNamedConstants::visitor(AssertAbortNamedConstants),
                shift_overflow::ShiftOperationOverflow::visitor(ShiftOperationOverflow),
                self_assignment::SelfAssignmentCheck::visitor(SelfAssignmentCheck),
                redundant_assert::AssertTrueFals::visitor(AssertTrueFals),
                excessive_nesting::ExcessiveNesting::visitor(ExcessiveNesting),
                multiplication_overflow::MultiplicationOverflow::visitor(MultiplicationOverflow),
                too_many_arguments::ExcessiveParametersCheck::visitor(ExcessiveParametersCheck),
                double_comparisons::DoubleComparisonCheck::visitor(DoubleComparisonCheck),
                bool_comparison::BoolComparison::visitor(BoolComparison),
                collapsible_else_if::CollapsibleElseIf::visitor(CollapsibleElseIf),
                redundant_ref_deref::RedundantRefDerefVisitor::visitor(RedundantRefDerefVisitor),
                freezing_capability::WarnFreezeCapability::visitor(WarnFreezeCapability),
                collapsible_nested_if::CollapsibleNestedIf::visitor(CollapsibleNestedIf),
                public_mut_tx_context::RequireMutableTxContext::visitor(RequireMutableTxContext),
                unnecessary_while_loop::WhileTrueToLoop::visitor(WhileTrueToLoop),
                impossible_comparisons::ImpossibleDoubleComparison::visitor(
                    ImpossibleDoubleComparison,
                ),
            ]
=======
        LintLevel::Default | LintLevel::All => {
            vec![unnecessary_mut_params::UnusedMutableParamsCheck::visitor(
                UnusedMutableParamsCheck,
            )]
>>>>>>> 03696fa9
        }
    }
}<|MERGE_RESOLUTION|>--- conflicted
+++ resolved
@@ -4,7 +4,6 @@
 use move_symbol_pool::Symbol;
 
 use crate::{
-<<<<<<< HEAD
     command_line::compiler::Visitor,
     diagnostics::codes::WarningFilter,
     linters::{
@@ -19,7 +18,8 @@
         public_mut_tx_context::RequireMutableTxContext, redundant_assert::AssertTrueFals,
         redundant_conditional::RedundantConditional, redundant_ref_deref::RedundantRefDerefVisitor,
         self_assignment::SelfAssignmentCheck, shift_overflow::ShiftOperationOverflow,
-        too_many_arguments::ExcessiveParametersCheck, unnecessary_while_loop::WhileTrueToLoop,
+        too_many_arguments::ExcessiveParametersCheck,
+        unnecessary_mut_params::UnusedMutableParamsCheck, unnecessary_while_loop::WhileTrueToLoop,
     },
     typing::visitor::TypingVisitor,
 };
@@ -48,12 +48,8 @@
 pub mod unnecessary_while_loop;
 
 pub mod impossible_comparisons;
-=======
-    command_line::compiler::Visitor, diagnostics::codes::WarningFilter,
-    linters::unnecessary_mut_params::UnusedMutableParamsCheck, typing::visitor::TypingVisitor,
-};
+
 pub mod unnecessary_mut_params;
->>>>>>> 03696fa9
 #[derive(Debug, Clone, Copy, PartialEq, Eq)]
 pub enum LintLevel {
     // No linters
@@ -77,7 +73,6 @@
 
 pub const ALLOW_ATTR_CATEGORY: &str = "lint";
 pub const LINT_WARNING_PREFIX: &str = "Lint ";
-<<<<<<< HEAD
 
 pub const CONSTANT_NAMING_FILTER_NAME: &str = "constant_naming";
 pub const CONSTANT_NAMING_DIAG_CODE: u8 = 1;
@@ -150,20 +145,13 @@
 
 pub const IMPOSSIBLE_COMPARISON_FILTER_NAME: &str = "impossible_comparison";
 pub const IMPOSSIBLE_COMPARISON_DIAG_CODE: u8 = 24;
-=======
+
 pub const UNUSED_MUT_PARAMS_FILTER_NAME: &str = "unused_mut_params";
-
-pub const LINTER_DEFAULT_DIAG_CODE: u8 = 1;
-pub const LINTER_UNUSED_MUT_PARAMS_DIAG_CODE: u8 = 17;
-pub enum LinterDiagCategory {
-    Suspicious,
-}
->>>>>>> 03696fa9
+pub const UNUSED_MUT_PARAMS_DIAG_CODE: u8 = 25;
 
 pub fn known_filters() -> (Option<Symbol>, Vec<WarningFilter>) {
     (
         Some(ALLOW_ATTR_CATEGORY.into()),
-<<<<<<< HEAD
         vec![
             WarningFilter::code(
                 Some(LINT_WARNING_PREFIX),
@@ -309,22 +297,19 @@
                 IMPOSSIBLE_COMPARISON_DIAG_CODE,
                 Some(IMPOSSIBLE_COMPARISON_FILTER_NAME),
             ),
+            WarningFilter::code(
+                Some(LINT_WARNING_PREFIX),
+                LinterDiagnosticCategory::Suspicious as u8,
+                UNUSED_MUT_PARAMS_DIAG_CODE,
+                Some(UNUSED_MUT_PARAMS_FILTER_NAME),
+            ),
         ],
-=======
-        vec![WarningFilter::code(
-            Some(LINT_WARNING_PREFIX),
-            LinterDiagCategory::Suspicious as u8,
-            LINTER_UNUSED_MUT_PARAMS_DIAG_CODE,
-            Some(UNUSED_MUT_PARAMS_FILTER_NAME),
-        )],
->>>>>>> 03696fa9
     )
 }
 
 pub fn linter_visitors(level: LintLevel) -> Vec<Visitor> {
     match level {
         LintLevel::None => vec![],
-<<<<<<< HEAD
         LintLevel::Default => vec![],
         LintLevel::All => {
             vec![
@@ -354,13 +339,8 @@
                 impossible_comparisons::ImpossibleDoubleComparison::visitor(
                     ImpossibleDoubleComparison,
                 ),
+                unnecessary_mut_params::UnusedMutableParamsCheck::visitor(UnusedMutableParamsCheck),
             ]
-=======
-        LintLevel::Default | LintLevel::All => {
-            vec![unnecessary_mut_params::UnusedMutableParamsCheck::visitor(
-                UnusedMutableParamsCheck,
-            )]
->>>>>>> 03696fa9
         }
     }
 }