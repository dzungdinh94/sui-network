--- conflicted
+++ resolved
@@ -4,14 +4,9 @@
 use move_symbol_pool::Symbol;
 
 use crate::{
-<<<<<<< HEAD
-    command_line::compiler::Visitor, diagnostics::codes::WarningFilter,
-    linters::constant_naming::ConstantNamingVisitor, typing::visitor::TypingVisitor,
-};
-pub mod constant_naming;
-=======
     command_line::compiler::Visitor,
     diagnostics::codes::WarningFilter,
+    linters::constant_naming::ConstantNamingVisitor,
     linters::{
         abort_constant::AssertAbortNamedConstants,
         absurd_extreme_comparisons::LikelyComparisonMistake, almost_swapped::SwapSequence,
@@ -64,7 +59,6 @@
 pub mod too_many_arguments;
 pub mod unnecessary_mut_params;
 pub mod unnecessary_while_loop;
->>>>>>> 84923b86
 #[derive(Debug, Clone, Copy, PartialEq, Eq)]
 pub enum LintLevel {
     // No linters
@@ -88,13 +82,6 @@
 
 pub const ALLOW_ATTR_CATEGORY: &str = "lint";
 pub const LINT_WARNING_PREFIX: &str = "Lint ";
-pub const CONSTANT_NAMING_FILTER_NAME: &str = "constant_naming";
-
-pub const CONSTANT_NAMING_DIAG_CODE: u8 = 1;
-
-pub enum LinterDiagCategory {
-    Style,
-}
 
 pub const CONSTANT_NAMING_FILTER_NAME: &str = "constant_naming";
 pub const CONSTANT_NAMING_DIAG_CODE: u8 = 1;
@@ -195,14 +182,6 @@
 pub fn known_filters() -> (Option<Symbol>, Vec<WarningFilter>) {
     (
         Some(ALLOW_ATTR_CATEGORY.into()),
-<<<<<<< HEAD
-        vec![WarningFilter::code(
-            Some(LINT_WARNING_PREFIX),
-            LinterDiagCategory::Style as u8,
-            CONSTANT_NAMING_DIAG_CODE,
-            Some(CONSTANT_NAMING_FILTER_NAME),
-        )],
-=======
         vec![
             WarningFilter::code(
                 Some(LINT_WARNING_PREFIX),
@@ -397,7 +376,6 @@
                 Some(EMPTY_IF_NO_ELSE_FILTER_NAME),
             ),
         ],
->>>>>>> 84923b86
     )
 }
 
@@ -406,11 +384,6 @@
         LintLevel::None => vec![],
         LintLevel::Default => vec![],
         LintLevel::All => {
-<<<<<<< HEAD
-            vec![constant_naming::ConstantNamingVisitor::visitor(
-                ConstantNamingVisitor,
-            )]
-=======
             vec![
                 constant_naming::ConstantNamingVisitor::visitor(ConstantNamingVisitor),
                 out_of_bounds_indexing::OutOfBoundsArrayIndexing::visitor(OutOfBoundsArrayIndexing),
@@ -451,7 +424,6 @@
                 eq_op::EqualOperandsCheck::visitor(EqualOperandsCheck),
                 empty_if_no_else::EmptyIfNoElse::visitor(EmptyIfNoElse),
             ]
->>>>>>> 84923b86
         }
     }
 }