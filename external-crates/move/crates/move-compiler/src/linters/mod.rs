// Copyright (c) The Move Contributors
// SPDX-License-Identifier: Apache-2.0

use move_symbol_pool::Symbol;

use crate::{
<<<<<<< HEAD
    command_line::compiler::Visitor,
    diagnostics::codes::WarningFilter,
    linters::{
        abort_constant::AssertAbortNamedConstants, almost_swapped::SwapSequence,
        constant_naming::ConstantNamingVisitor, empty_loop::EmptyLoop,
        ifs_same_cond::ConsecutiveIfs, missing_key::MissingKey, needless_else::EmptyElseBranch,
        out_of_bounds_indexing::OutOfBoundsArrayIndexing,
        redundant_conditional::RedundantConditional, shift_overflow::ShiftOperationOverflow,
    },
    typing::visitor::TypingVisitor,
};
pub mod abort_constant;
pub mod almost_swapped;
pub mod constant_naming;
pub mod empty_loop;
pub mod ifs_same_cond;
pub mod missing_key;
pub mod needless_else;
pub mod out_of_bounds_indexing;
pub mod redundant_conditional;
pub mod shift_overflow;

=======
    command_line::compiler::Visitor, diagnostics::codes::WarningFilter,
    linters::self_assignment::SelfAssignmentCheck, typing::visitor::TypingVisitor,
};
pub mod self_assignment;
>>>>>>> 8dacc615
#[derive(Debug, Clone, Copy, PartialEq, Eq)]
pub enum LintLevel {
    // No linters
    None,
    // Run only the default linters
    Default,
    // Run all linters
    All,
}

#[derive(Debug, Clone, Copy, PartialEq, Eq)]
#[repr(u8)]
pub enum LinterDiagCategory {
    Correctness,
    Complexity,
    Suspicious,
    Deprecated,
    Style,
    Sui = 99,
}

pub const ALLOW_ATTR_CATEGORY: &str = "lint";
pub const LINT_WARNING_PREFIX: &str = "Lint ";
<<<<<<< HEAD
=======
pub const SELF_ASSIGNMENT_FILTER_NAME: &str = "self-assignment";
>>>>>>> 8dacc615

pub const LINTER_DEFAULT_DIAG_CODE: u8 = 1;
pub const LINTER_SELF_ASSIGNMENT_DIAG_CODE: u8 = 13;

<<<<<<< HEAD
pub const CONSTANT_NAMING_FILTER_NAME: &str = "constant_naming";
pub const CONSTANT_NAMING_DIAG_CODE: u8 = 1;

pub const REDUNDANT_CONDITIONAL_FILTER_NAME: &str = "redundant_conditional";
pub const REDUNDANT_CONDITIONAL_DIAG_CODE: u8 = 2;

pub const EMPTY_ELSE_BRANCH_FILTER_NAME: &str = "needless_else";
pub const EMPTY_ELSE_BRANCH_DIAG_CODE: u8 = 3;

pub const SHILF_OVERFLOW_FILTER_NAME: &str = "shift_overflow";
pub const SHILF_OVERFLOW_DIAG_CODE: u8 = 4;

pub const ABORT_CONSTANT_FILTER_NAME: &str = "abort_constant";
pub const ABORT_CONSTANT_DIAG_CODE: u8 = 5;

pub const MISSING_KEY_FILTER_NAME: &str = "missing_key";
pub const MISSING_KEY_DIAG_CODE: u8 = 6;

pub const EMPTY_LOOP_FILTER_NAME: &str = "empty_loop";
pub const EMPTY_LOOP_DIAG_CODE: u8 = 7;

pub const SWAP_SEQUENCE_FILTER_NAME: &str = "swap_sequence";
pub const SWAP_SEQUENCE_DIAG_CODE: u8 = 8;

pub const CONSECUTIVE_IFS_FILTER_NAME: &str = "consecutive_ifs";
pub const CONSECUTIVE_IFS_DIAG_CODE: u8 = 9;

pub const OUT_OF_BOUNDS_INDEXING_FILTER_NAME: &str = "out_of_bounds_indexing";
pub const OUT_OF_BOUNDS_INDEXING_DIAG_CODE: u8 = 10;
=======
pub enum LinterDiagCategory {
    Suspicious,
}
>>>>>>> 8dacc615

pub fn known_filters() -> (Option<Symbol>, Vec<WarningFilter>) {
    (
        Some(ALLOW_ATTR_CATEGORY.into()),
<<<<<<< HEAD
        vec![
            WarningFilter::code(
                Some(LINT_WARNING_PREFIX),
                LinterDiagCategory::Style as u8,
                CONSTANT_NAMING_DIAG_CODE,
                Some(OUT_OF_BOUNDS_INDEXING_FILTER_NAME),
            ),
            WarningFilter::code(
                Some(LINT_WARNING_PREFIX),
                LinterDiagCategory::Correctness as u8,
                OUT_OF_BOUNDS_INDEXING_DIAG_CODE,
                Some(OUT_OF_BOUNDS_INDEXING_FILTER_NAME),
            ),
            WarningFilter::code(
                Some(LINT_WARNING_PREFIX),
                LinterDiagCategory::Correctness as u8,
                SWAP_SEQUENCE_DIAG_CODE,
                Some(SWAP_SEQUENCE_FILTER_NAME),
            ),
            WarningFilter::code(
                Some(LINT_WARNING_PREFIX),
                LinterDiagCategory::Correctness as u8,
                EMPTY_LOOP_DIAG_CODE,
                Some(EMPTY_LOOP_FILTER_NAME),
            ),
            WarningFilter::code(
                Some(LINT_WARNING_PREFIX),
                LinterDiagCategory::Correctness as u8,
                MISSING_KEY_DIAG_CODE,
                Some(MISSING_KEY_FILTER_NAME),
            ),
            WarningFilter::code(
                Some(LINT_WARNING_PREFIX),
                LinterDiagCategory::Complexity as u8,
                REDUNDANT_CONDITIONAL_DIAG_CODE,
                Some(REDUNDANT_CONDITIONAL_FILTER_NAME),
            ),
            WarningFilter::code(
                Some(LINT_WARNING_PREFIX),
                LinterDiagCategory::Complexity as u8,
                EMPTY_ELSE_BRANCH_DIAG_CODE,
                Some(EMPTY_ELSE_BRANCH_FILTER_NAME),
            ),
            WarningFilter::code(
                Some(LINT_WARNING_PREFIX),
                LinterDiagCategory::Correctness as u8,
                CONSECUTIVE_IFS_DIAG_CODE,
                Some(CONSECUTIVE_IFS_FILTER_NAME),
            ),
            WarningFilter::code(
                Some(LINT_WARNING_PREFIX),
                LinterDiagCategory::Style as u8,
                ABORT_CONSTANT_DIAG_CODE,
                Some(ABORT_CONSTANT_FILTER_NAME),
            ),
            WarningFilter::code(
                Some(LINT_WARNING_PREFIX),
                LinterDiagCategory::Correctness as u8,
                SHILF_OVERFLOW_DIAG_CODE,
                Some(SHILF_OVERFLOW_FILTER_NAME),
            ),
        ],
=======
        vec![WarningFilter::code(
            Some(LINT_WARNING_PREFIX),
            LinterDiagCategory::Suspicious as u8,
            LINTER_DEFAULT_DIAG_CODE,
            Some(SELF_ASSIGNMENT_FILTER_NAME),
        )],
>>>>>>> 8dacc615
    )
}

pub fn linter_visitors(level: LintLevel) -> Vec<Visitor> {
    match level {
        LintLevel::None => vec![],
<<<<<<< HEAD
        LintLevel::Default => vec![],
        LintLevel::All => {
            vec![
                constant_naming::ConstantNamingVisitor::visitor(ConstantNamingVisitor),
                out_of_bounds_indexing::OutOfBoundsArrayIndexing::visitor(OutOfBoundsArrayIndexing),
                almost_swapped::SwapSequence::visitor(SwapSequence),
                empty_loop::EmptyLoop::visitor(EmptyLoop),
                missing_key::MissingKey::visitor(MissingKey),
                redundant_conditional::RedundantConditional::visitor(RedundantConditional),
                needless_else::EmptyElseBranch::visitor(EmptyElseBranch),
                ifs_same_cond::ConsecutiveIfs::visitor(ConsecutiveIfs),
                abort_constant::AssertAbortNamedConstants::visitor(AssertAbortNamedConstants),
                shift_overflow::ShiftOperationOverflow::visitor(ShiftOperationOverflow),
            ]
=======
        LintLevel::Default | LintLevel::All => {
            vec![self_assignment::SelfAssignmentCheck::visitor(
                SelfAssignmentCheck,
            )]
>>>>>>> 8dacc615
        }
    }
}<|MERGE_RESOLUTION|>--- conflicted
+++ resolved
@@ -4,7 +4,6 @@
 use move_symbol_pool::Symbol;
 
 use crate::{
-<<<<<<< HEAD
     command_line::compiler::Visitor,
     diagnostics::codes::WarningFilter,
     linters::{
@@ -25,14 +24,8 @@
 pub mod needless_else;
 pub mod out_of_bounds_indexing;
 pub mod redundant_conditional;
+pub mod self_assignment;
 pub mod shift_overflow;
-
-=======
-    command_line::compiler::Visitor, diagnostics::codes::WarningFilter,
-    linters::self_assignment::SelfAssignmentCheck, typing::visitor::TypingVisitor,
-};
-pub mod self_assignment;
->>>>>>> 8dacc615
 #[derive(Debug, Clone, Copy, PartialEq, Eq)]
 pub enum LintLevel {
     // No linters
@@ -56,15 +49,7 @@
 
 pub const ALLOW_ATTR_CATEGORY: &str = "lint";
 pub const LINT_WARNING_PREFIX: &str = "Lint ";
-<<<<<<< HEAD
-=======
-pub const SELF_ASSIGNMENT_FILTER_NAME: &str = "self-assignment";
->>>>>>> 8dacc615
 
-pub const LINTER_DEFAULT_DIAG_CODE: u8 = 1;
-pub const LINTER_SELF_ASSIGNMENT_DIAG_CODE: u8 = 13;
-
-<<<<<<< HEAD
 pub const CONSTANT_NAMING_FILTER_NAME: &str = "constant_naming";
 pub const CONSTANT_NAMING_DIAG_CODE: u8 = 1;
 
@@ -94,16 +79,13 @@
 
 pub const OUT_OF_BOUNDS_INDEXING_FILTER_NAME: &str = "out_of_bounds_indexing";
 pub const OUT_OF_BOUNDS_INDEXING_DIAG_CODE: u8 = 10;
-=======
-pub enum LinterDiagCategory {
-    Suspicious,
-}
->>>>>>> 8dacc615
+
+pub const SELF_ASSIGNMENT_FILTER_NAME: &str = "self-assignment";
+pub const SELF_ASSIGNMENT_DIAG_CODE: u8 = 11;
 
 pub fn known_filters() -> (Option<Symbol>, Vec<WarningFilter>) {
     (
         Some(ALLOW_ATTR_CATEGORY.into()),
-<<<<<<< HEAD
         vec![
             WarningFilter::code(
                 Some(LINT_WARNING_PREFIX),
@@ -165,22 +147,19 @@
                 SHILF_OVERFLOW_DIAG_CODE,
                 Some(SHILF_OVERFLOW_FILTER_NAME),
             ),
+            WarningFilter::code(
+                Some(LINT_WARNING_PREFIX),
+                LinterDiagCategory::Suspicious as u8,
+                SELF_ASSIGNMENT_DIAG_CODE,
+                Some(SELF_ASSIGNMENT_FILTER_NAME),
+            ),
         ],
-=======
-        vec![WarningFilter::code(
-            Some(LINT_WARNING_PREFIX),
-            LinterDiagCategory::Suspicious as u8,
-            LINTER_DEFAULT_DIAG_CODE,
-            Some(SELF_ASSIGNMENT_FILTER_NAME),
-        )],
->>>>>>> 8dacc615
     )
 }
 
 pub fn linter_visitors(level: LintLevel) -> Vec<Visitor> {
     match level {
         LintLevel::None => vec![],
-<<<<<<< HEAD
         LintLevel::Default => vec![],
         LintLevel::All => {
             vec![
@@ -194,13 +173,8 @@
                 ifs_same_cond::ConsecutiveIfs::visitor(ConsecutiveIfs),
                 abort_constant::AssertAbortNamedConstants::visitor(AssertAbortNamedConstants),
                 shift_overflow::ShiftOperationOverflow::visitor(ShiftOperationOverflow),
+                self_assignment::SelfAssignmentCheck::visitor(SelfAssignmentCheck),
             ]
-=======
-        LintLevel::Default | LintLevel::All => {
-            vec![self_assignment::SelfAssignmentCheck::visitor(
-                SelfAssignmentCheck,
-            )]
->>>>>>> 8dacc615
         }
     }
 }