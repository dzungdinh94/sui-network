// Copyright (c) The Move Contributors
// SPDX-License-Identifier: Apache-2.0

use move_symbol_pool::Symbol;

use crate::{
<<<<<<< HEAD
    command_line::compiler::Visitor,
    diagnostics::codes::WarningFilter,
    linters::{
        abort_constant::AssertAbortNamedConstants, almost_swapped::SwapSequence,
        constant_naming::ConstantNamingVisitor, double_comparisons::DoubleComparisonCheck,
        empty_loop::EmptyLoop, excessive_nesting::ExcessiveNesting, ifs_same_cond::ConsecutiveIfs,
        missing_key::MissingKey, multiplication_overflow::MultiplicationOverflow,
        needless_else::EmptyElseBranch, out_of_bounds_indexing::OutOfBoundsArrayIndexing,
        redundant_assert::AssertTrueFals, redundant_conditional::RedundantConditional,
        self_assignment::SelfAssignmentCheck, shift_overflow::ShiftOperationOverflow,
        too_many_arguments::ExcessiveParametersCheck,
    },
    typing::visitor::TypingVisitor,
};
pub mod abort_constant;
pub mod almost_swapped;
pub mod constant_naming;
pub mod double_comparisons;
pub mod empty_loop;
pub mod excessive_nesting;
pub mod ifs_same_cond;
pub mod missing_key;
pub mod multiplication_overflow;
pub mod needless_else;
pub mod out_of_bounds_indexing;
pub mod redundant_assert;
pub mod redundant_conditional;
pub mod self_assignment;
pub mod shift_overflow;
pub mod too_many_arguments;
=======
    command_line::compiler::Visitor, diagnostics::codes::WarningFilter,
    linters::bool_comparison::BoolComparison, typing::visitor::TypingVisitor,
};
pub mod bool_comparison;
>>>>>>> 2bb74d39
#[derive(Debug, Clone, Copy, PartialEq, Eq)]
pub enum LintLevel {
    // No linters
    None,
    // Run only the default linters
    Default,
    // Run all linters
    All,
}

#[derive(Debug, Clone, Copy, PartialEq, Eq)]
#[repr(u8)]
pub enum LinterDiagCategory {
    Correctness,
    Complexity,
    Suspicious,
    Deprecated,
    Style,
    Sui = 99,
}

pub const ALLOW_ATTR_CATEGORY: &str = "lint";
pub const LINT_WARNING_PREFIX: &str = "Lint ";
<<<<<<< HEAD

pub const CONSTANT_NAMING_FILTER_NAME: &str = "constant_naming";
pub const CONSTANT_NAMING_DIAG_CODE: u8 = 1;

pub const REDUNDANT_CONDITIONAL_FILTER_NAME: &str = "redundant_conditional";
pub const REDUNDANT_CONDITIONAL_DIAG_CODE: u8 = 2;

pub const EMPTY_ELSE_BRANCH_FILTER_NAME: &str = "needless_else";
pub const EMPTY_ELSE_BRANCH_DIAG_CODE: u8 = 3;

pub const SHILF_OVERFLOW_FILTER_NAME: &str = "shift_overflow";
pub const SHILF_OVERFLOW_DIAG_CODE: u8 = 4;

pub const ABORT_CONSTANT_FILTER_NAME: &str = "abort_constant";
pub const ABORT_CONSTANT_DIAG_CODE: u8 = 5;

pub const MISSING_KEY_FILTER_NAME: &str = "missing_key";
pub const MISSING_KEY_DIAG_CODE: u8 = 6;

pub const EMPTY_LOOP_FILTER_NAME: &str = "empty_loop";
pub const EMPTY_LOOP_DIAG_CODE: u8 = 7;

pub const SWAP_SEQUENCE_FILTER_NAME: &str = "swap_sequence";
pub const SWAP_SEQUENCE_DIAG_CODE: u8 = 8;

pub const CONSECUTIVE_IFS_FILTER_NAME: &str = "consecutive_ifs";
pub const CONSECUTIVE_IFS_DIAG_CODE: u8 = 9;

pub const OUT_OF_BOUNDS_INDEXING_FILTER_NAME: &str = "out_of_bounds_indexing";
pub const OUT_OF_BOUNDS_INDEXING_DIAG_CODE: u8 = 10;

pub const SELF_ASSIGNMENT_FILTER_NAME: &str = "self-assignment";
pub const SELF_ASSIGNMENT_DIAG_CODE: u8 = 11;

pub const REDUNDANT_ASSERT_FILTER_NAME: &str = "redundant_assert";
pub const REDUNDANT_ASSERT_DIAG_CODE: u8 = 12;

pub const EXCESSIVE_NESTING_FILTER_NAME: &str = "excessive_nesting";
pub const EXCESSIVE_NESTING_DIAG_CODE: u8 = 13;

pub const MULTIPLICATION_OVERFLOW_FILTER_NAME: &str = "multiplication_overflow";
pub const MULTIPLICATION_OVERFLOW_DIAG_CODE: u8 = 14;

pub const EXCESSIVE_PARAMS_FILTER_NAME: &str = "excessive_params";
pub const EXCESSIVE_PARAMS_DIAG_CODE: u8 = 15;

pub const DOUBLE_COMPARISON_FILTER_NAME: &str = "double_comparison";
pub const DOUBLE_COMPARISON_DIAG_CODE: u8 = 16;
=======
pub const BOOL_COMPARISON_FILTER_NAME: &str = "bool_comparison";

pub const LINTER_DEFAULT_DIAG_CODE: u8 = 1;
pub const LINTER_WARNING_REDUNDANT_BOOL_CODE: u8 = 4;
pub enum LinterDiagCategory {
    Redundancy,
}
>>>>>>> 2bb74d39

pub fn known_filters() -> (Option<Symbol>, Vec<WarningFilter>) {
    (
        Some(ALLOW_ATTR_CATEGORY.into()),
<<<<<<< HEAD
        vec![
            WarningFilter::code(
                Some(LINT_WARNING_PREFIX),
                LinterDiagCategory::Style as u8,
                CONSTANT_NAMING_DIAG_CODE,
                Some(OUT_OF_BOUNDS_INDEXING_FILTER_NAME),
            ),
            WarningFilter::code(
                Some(LINT_WARNING_PREFIX),
                LinterDiagCategory::Correctness as u8,
                OUT_OF_BOUNDS_INDEXING_DIAG_CODE,
                Some(OUT_OF_BOUNDS_INDEXING_FILTER_NAME),
            ),
            WarningFilter::code(
                Some(LINT_WARNING_PREFIX),
                LinterDiagCategory::Correctness as u8,
                SWAP_SEQUENCE_DIAG_CODE,
                Some(SWAP_SEQUENCE_FILTER_NAME),
            ),
            WarningFilter::code(
                Some(LINT_WARNING_PREFIX),
                LinterDiagCategory::Correctness as u8,
                EMPTY_LOOP_DIAG_CODE,
                Some(EMPTY_LOOP_FILTER_NAME),
            ),
            WarningFilter::code(
                Some(LINT_WARNING_PREFIX),
                LinterDiagCategory::Correctness as u8,
                MISSING_KEY_DIAG_CODE,
                Some(MISSING_KEY_FILTER_NAME),
            ),
            WarningFilter::code(
                Some(LINT_WARNING_PREFIX),
                LinterDiagCategory::Complexity as u8,
                REDUNDANT_CONDITIONAL_DIAG_CODE,
                Some(REDUNDANT_CONDITIONAL_FILTER_NAME),
            ),
            WarningFilter::code(
                Some(LINT_WARNING_PREFIX),
                LinterDiagCategory::Complexity as u8,
                EMPTY_ELSE_BRANCH_DIAG_CODE,
                Some(EMPTY_ELSE_BRANCH_FILTER_NAME),
            ),
            WarningFilter::code(
                Some(LINT_WARNING_PREFIX),
                LinterDiagCategory::Correctness as u8,
                CONSECUTIVE_IFS_DIAG_CODE,
                Some(CONSECUTIVE_IFS_FILTER_NAME),
            ),
            WarningFilter::code(
                Some(LINT_WARNING_PREFIX),
                LinterDiagCategory::Style as u8,
                ABORT_CONSTANT_DIAG_CODE,
                Some(ABORT_CONSTANT_FILTER_NAME),
            ),
            WarningFilter::code(
                Some(LINT_WARNING_PREFIX),
                LinterDiagCategory::Correctness as u8,
                SHILF_OVERFLOW_DIAG_CODE,
                Some(SHILF_OVERFLOW_FILTER_NAME),
            ),
            WarningFilter::code(
                Some(LINT_WARNING_PREFIX),
                LinterDiagCategory::Suspicious as u8,
                SELF_ASSIGNMENT_DIAG_CODE,
                Some(SELF_ASSIGNMENT_FILTER_NAME),
            ),
            WarningFilter::code(
                Some(LINT_WARNING_PREFIX),
                LinterDiagCategory::Correctness as u8,
                REDUNDANT_ASSERT_DIAG_CODE,
                Some(REDUNDANT_ASSERT_FILTER_NAME),
            ),
            WarningFilter::code(
                Some(LINT_WARNING_PREFIX),
                LinterDiagCategory::Complexity as u8,
                EXCESSIVE_NESTING_DIAG_CODE,
                Some(EXCESSIVE_NESTING_FILTER_NAME),
            ),
            WarningFilter::code(
                Some(LINT_WARNING_PREFIX),
                LinterDiagCategory::Suspicious as u8,
                MULTIPLICATION_OVERFLOW_DIAG_CODE,
                Some(MULTIPLICATION_OVERFLOW_FILTER_NAME),
            ),
            WarningFilter::code(
                Some(LINT_WARNING_PREFIX),
                LinterDiagCategory::Complexity as u8,
                EXCESSIVE_PARAMS_DIAG_CODE,
                Some(EXCESSIVE_PARAMS_FILTER_NAME),
            ),
            WarningFilter::code(
                Some(LINT_WARNING_PREFIX),
                LinterDiagCategory::Complexity as u8,
                DOUBLE_COMPARISON_DIAG_CODE,
                Some(DOUBLE_COMPARISON_FILTER_NAME),
            ),
        ],
=======
        vec![WarningFilter::code(
            Some(LINT_WARNING_PREFIX),
            LinterDiagCategory::Redundancy as u8,
            LINTER_WARNING_REDUNDANT_BOOL_CODE,
            Some(BOOL_COMPARISON_FILTER_NAME),
        )],
>>>>>>> 2bb74d39
    )
}

pub fn linter_visitors(level: LintLevel) -> Vec<Visitor> {
    match level {
<<<<<<< HEAD
        LintLevel::None => vec![],
        LintLevel::Default => vec![],
        LintLevel::All => {
            vec![
                constant_naming::ConstantNamingVisitor::visitor(ConstantNamingVisitor),
                out_of_bounds_indexing::OutOfBoundsArrayIndexing::visitor(OutOfBoundsArrayIndexing),
                almost_swapped::SwapSequence::visitor(SwapSequence),
                empty_loop::EmptyLoop::visitor(EmptyLoop),
                missing_key::MissingKey::visitor(MissingKey),
                redundant_conditional::RedundantConditional::visitor(RedundantConditional),
                needless_else::EmptyElseBranch::visitor(EmptyElseBranch),
                ifs_same_cond::ConsecutiveIfs::visitor(ConsecutiveIfs),
                abort_constant::AssertAbortNamedConstants::visitor(AssertAbortNamedConstants),
                shift_overflow::ShiftOperationOverflow::visitor(ShiftOperationOverflow),
                self_assignment::SelfAssignmentCheck::visitor(SelfAssignmentCheck),
                redundant_assert::AssertTrueFals::visitor(AssertTrueFals),
                excessive_nesting::ExcessiveNesting::visitor(ExcessiveNesting),
                multiplication_overflow::MultiplicationOverflow::visitor(MultiplicationOverflow),
                too_many_arguments::ExcessiveParametersCheck::visitor(ExcessiveParametersCheck),
                double_comparisons::DoubleComparisonCheck::visitor(DoubleComparisonCheck),
            ]
=======
        LintLevel::Default | LintLevel::None => vec![],
        LintLevel::All => {
            vec![bool_comparison::BoolComparison::visitor(BoolComparison)]
>>>>>>> 2bb74d39
        }
    }
}<|MERGE_RESOLUTION|>--- conflicted
+++ resolved
@@ -4,13 +4,13 @@
 use move_symbol_pool::Symbol;
 
 use crate::{
-<<<<<<< HEAD
     command_line::compiler::Visitor,
     diagnostics::codes::WarningFilter,
     linters::{
         abort_constant::AssertAbortNamedConstants, almost_swapped::SwapSequence,
-        constant_naming::ConstantNamingVisitor, double_comparisons::DoubleComparisonCheck,
-        empty_loop::EmptyLoop, excessive_nesting::ExcessiveNesting, ifs_same_cond::ConsecutiveIfs,
+        bool_comparison::BoolComparison, constant_naming::ConstantNamingVisitor,
+        double_comparisons::DoubleComparisonCheck, empty_loop::EmptyLoop,
+        excessive_nesting::ExcessiveNesting, ifs_same_cond::ConsecutiveIfs,
         missing_key::MissingKey, multiplication_overflow::MultiplicationOverflow,
         needless_else::EmptyElseBranch, out_of_bounds_indexing::OutOfBoundsArrayIndexing,
         redundant_assert::AssertTrueFals, redundant_conditional::RedundantConditional,
@@ -21,6 +21,7 @@
 };
 pub mod abort_constant;
 pub mod almost_swapped;
+pub mod bool_comparison;
 pub mod constant_naming;
 pub mod double_comparisons;
 pub mod empty_loop;
@@ -35,12 +36,6 @@
 pub mod self_assignment;
 pub mod shift_overflow;
 pub mod too_many_arguments;
-=======
-    command_line::compiler::Visitor, diagnostics::codes::WarningFilter,
-    linters::bool_comparison::BoolComparison, typing::visitor::TypingVisitor,
-};
-pub mod bool_comparison;
->>>>>>> 2bb74d39
 #[derive(Debug, Clone, Copy, PartialEq, Eq)]
 pub enum LintLevel {
     // No linters
@@ -53,7 +48,7 @@
 
 #[derive(Debug, Clone, Copy, PartialEq, Eq)]
 #[repr(u8)]
-pub enum LinterDiagCategory {
+pub enum LinterDiagnosticCategory {
     Correctness,
     Complexity,
     Suspicious,
@@ -64,7 +59,6 @@
 
 pub const ALLOW_ATTR_CATEGORY: &str = "lint";
 pub const LINT_WARNING_PREFIX: &str = "Lint ";
-<<<<<<< HEAD
 
 pub const CONSTANT_NAMING_FILTER_NAME: &str = "constant_naming";
 pub const CONSTANT_NAMING_DIAG_CODE: u8 = 1;
@@ -113,132 +107,122 @@
 
 pub const DOUBLE_COMPARISON_FILTER_NAME: &str = "double_comparison";
 pub const DOUBLE_COMPARISON_DIAG_CODE: u8 = 16;
-=======
+
 pub const BOOL_COMPARISON_FILTER_NAME: &str = "bool_comparison";
-
-pub const LINTER_DEFAULT_DIAG_CODE: u8 = 1;
-pub const LINTER_WARNING_REDUNDANT_BOOL_CODE: u8 = 4;
-pub enum LinterDiagCategory {
-    Redundancy,
-}
->>>>>>> 2bb74d39
+pub const BOOL_COMPARISON_DIAG_CODE: u8 = 17;
 
 pub fn known_filters() -> (Option<Symbol>, Vec<WarningFilter>) {
     (
         Some(ALLOW_ATTR_CATEGORY.into()),
-<<<<<<< HEAD
         vec![
             WarningFilter::code(
                 Some(LINT_WARNING_PREFIX),
-                LinterDiagCategory::Style as u8,
+                LinterDiagnosticCategory::Style as u8,
                 CONSTANT_NAMING_DIAG_CODE,
                 Some(OUT_OF_BOUNDS_INDEXING_FILTER_NAME),
             ),
             WarningFilter::code(
                 Some(LINT_WARNING_PREFIX),
-                LinterDiagCategory::Correctness as u8,
+                LinterDiagnosticCategory::Correctness as u8,
                 OUT_OF_BOUNDS_INDEXING_DIAG_CODE,
                 Some(OUT_OF_BOUNDS_INDEXING_FILTER_NAME),
             ),
             WarningFilter::code(
                 Some(LINT_WARNING_PREFIX),
-                LinterDiagCategory::Correctness as u8,
+                LinterDiagnosticCategory::Correctness as u8,
                 SWAP_SEQUENCE_DIAG_CODE,
                 Some(SWAP_SEQUENCE_FILTER_NAME),
             ),
             WarningFilter::code(
                 Some(LINT_WARNING_PREFIX),
-                LinterDiagCategory::Correctness as u8,
+                LinterDiagnosticCategory::Correctness as u8,
                 EMPTY_LOOP_DIAG_CODE,
                 Some(EMPTY_LOOP_FILTER_NAME),
             ),
             WarningFilter::code(
                 Some(LINT_WARNING_PREFIX),
-                LinterDiagCategory::Correctness as u8,
+                LinterDiagnosticCategory::Correctness as u8,
                 MISSING_KEY_DIAG_CODE,
                 Some(MISSING_KEY_FILTER_NAME),
             ),
             WarningFilter::code(
                 Some(LINT_WARNING_PREFIX),
-                LinterDiagCategory::Complexity as u8,
+                LinterDiagnosticCategory::Complexity as u8,
                 REDUNDANT_CONDITIONAL_DIAG_CODE,
                 Some(REDUNDANT_CONDITIONAL_FILTER_NAME),
             ),
             WarningFilter::code(
                 Some(LINT_WARNING_PREFIX),
-                LinterDiagCategory::Complexity as u8,
+                LinterDiagnosticCategory::Complexity as u8,
                 EMPTY_ELSE_BRANCH_DIAG_CODE,
                 Some(EMPTY_ELSE_BRANCH_FILTER_NAME),
             ),
             WarningFilter::code(
                 Some(LINT_WARNING_PREFIX),
-                LinterDiagCategory::Correctness as u8,
+                LinterDiagnosticCategory::Correctness as u8,
                 CONSECUTIVE_IFS_DIAG_CODE,
                 Some(CONSECUTIVE_IFS_FILTER_NAME),
             ),
             WarningFilter::code(
                 Some(LINT_WARNING_PREFIX),
-                LinterDiagCategory::Style as u8,
+                LinterDiagnosticCategory::Style as u8,
                 ABORT_CONSTANT_DIAG_CODE,
                 Some(ABORT_CONSTANT_FILTER_NAME),
             ),
             WarningFilter::code(
                 Some(LINT_WARNING_PREFIX),
-                LinterDiagCategory::Correctness as u8,
+                LinterDiagnosticCategory::Correctness as u8,
                 SHILF_OVERFLOW_DIAG_CODE,
                 Some(SHILF_OVERFLOW_FILTER_NAME),
             ),
             WarningFilter::code(
                 Some(LINT_WARNING_PREFIX),
-                LinterDiagCategory::Suspicious as u8,
+                LinterDiagnosticCategory::Suspicious as u8,
                 SELF_ASSIGNMENT_DIAG_CODE,
                 Some(SELF_ASSIGNMENT_FILTER_NAME),
             ),
             WarningFilter::code(
                 Some(LINT_WARNING_PREFIX),
-                LinterDiagCategory::Correctness as u8,
+                LinterDiagnosticCategory::Correctness as u8,
                 REDUNDANT_ASSERT_DIAG_CODE,
                 Some(REDUNDANT_ASSERT_FILTER_NAME),
             ),
             WarningFilter::code(
                 Some(LINT_WARNING_PREFIX),
-                LinterDiagCategory::Complexity as u8,
+                LinterDiagnosticCategory::Complexity as u8,
                 EXCESSIVE_NESTING_DIAG_CODE,
                 Some(EXCESSIVE_NESTING_FILTER_NAME),
             ),
             WarningFilter::code(
                 Some(LINT_WARNING_PREFIX),
-                LinterDiagCategory::Suspicious as u8,
+                LinterDiagnosticCategory::Suspicious as u8,
                 MULTIPLICATION_OVERFLOW_DIAG_CODE,
                 Some(MULTIPLICATION_OVERFLOW_FILTER_NAME),
             ),
             WarningFilter::code(
                 Some(LINT_WARNING_PREFIX),
-                LinterDiagCategory::Complexity as u8,
+                LinterDiagnosticCategory::Complexity as u8,
                 EXCESSIVE_PARAMS_DIAG_CODE,
                 Some(EXCESSIVE_PARAMS_FILTER_NAME),
             ),
             WarningFilter::code(
                 Some(LINT_WARNING_PREFIX),
-                LinterDiagCategory::Complexity as u8,
+                LinterDiagnosticCategory::Complexity as u8,
                 DOUBLE_COMPARISON_DIAG_CODE,
                 Some(DOUBLE_COMPARISON_FILTER_NAME),
             ),
+            WarningFilter::code(
+                Some(LINT_WARNING_PREFIX),
+                LinterDiagnosticCategory::Correctness as u8,
+                BOOL_COMPARISON_DIAG_CODE,
+                Some(BOOL_COMPARISON_FILTER_NAME),
+            ),
         ],
-=======
-        vec![WarningFilter::code(
-            Some(LINT_WARNING_PREFIX),
-            LinterDiagCategory::Redundancy as u8,
-            LINTER_WARNING_REDUNDANT_BOOL_CODE,
-            Some(BOOL_COMPARISON_FILTER_NAME),
-        )],
->>>>>>> 2bb74d39
     )
 }
 
 pub fn linter_visitors(level: LintLevel) -> Vec<Visitor> {
     match level {
-<<<<<<< HEAD
         LintLevel::None => vec![],
         LintLevel::Default => vec![],
         LintLevel::All => {
@@ -259,12 +243,8 @@
                 multiplication_overflow::MultiplicationOverflow::visitor(MultiplicationOverflow),
                 too_many_arguments::ExcessiveParametersCheck::visitor(ExcessiveParametersCheck),
                 double_comparisons::DoubleComparisonCheck::visitor(DoubleComparisonCheck),
+                bool_comparison::BoolComparison::visitor(BoolComparison),
             ]
-=======
-        LintLevel::Default | LintLevel::None => vec![],
-        LintLevel::All => {
-            vec![bool_comparison::BoolComparison::visitor(BoolComparison)]
->>>>>>> 2bb74d39
         }
     }
 }