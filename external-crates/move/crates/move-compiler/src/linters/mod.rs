--- conflicted
+++ resolved
@@ -4,26 +4,21 @@
 use move_symbol_pool::Symbol;
 
 use crate::{
-<<<<<<< HEAD
     command_line::compiler::Visitor,
     diagnostics::codes::WarningFilter,
     linters::{
         almost_swapped::SwapSequence, constant_naming::ConstantNamingVisitor,
-        empty_loop::EmptyLoop, out_of_bounds_indexing::OutOfBoundsArrayIndexing,
+        empty_loop::EmptyLoop, missing_key::MissingKey,
+        out_of_bounds_indexing::OutOfBoundsArrayIndexing,
     },
     typing::visitor::TypingVisitor,
 };
 pub mod almost_swapped;
 pub mod constant_naming;
 pub mod empty_loop;
+pub mod missing_key;
 pub mod out_of_bounds_indexing;
 
-=======
-    command_line::compiler::Visitor, diagnostics::codes::WarningFilter,
-    linters::missing_key::MissingKey, typing::visitor::TypingVisitor,
-};
-pub mod missing_key;
->>>>>>> 76d0aeea
 #[derive(Debug, Clone, Copy, PartialEq, Eq)]
 pub enum LintLevel {
     // No linters
@@ -36,7 +31,7 @@
 
 #[derive(Debug, Clone, Copy, PartialEq, Eq)]
 #[repr(u8)]
-pub enum LinterDiagnosticCategory {
+pub enum LinterDiagCategory {
     Correctness,
     Complexity,
     Suspicious,
@@ -47,7 +42,6 @@
 
 pub const ALLOW_ATTR_CATEGORY: &str = "lint";
 pub const LINT_WARNING_PREFIX: &str = "Lint ";
-<<<<<<< HEAD
 pub const CONSTANT_NAMING_FILTER_NAME: &str = "constant_naming";
 pub const CONSTANT_NAMING_DIAG_CODE: u8 = 1;
 pub const OUT_OF_BOUNDS_INDEXING_FILTER_NAME: &str = "out_of_bounds_indexing";
@@ -56,24 +50,12 @@
 pub const SWAP_SEQUENCE_DIAG_CODE: u8 = 8;
 pub const EMPTY_LOOP_FILTER_NAME: &str = "empty_loop";
 pub const EMPTY_LOOP_DIAG_CODE: u8 = 7;
-
-pub enum LinterDiagCategory {
-    Correctness,
-    Style,
-=======
 pub const MISSING_KEY_FILTER_NAME: &str = "missing_key";
-
-pub const LINTER_DEFAULT_DIAG_CODE: u8 = 1;
-
-pub enum LinterDiagCategory {
-    MissingKey,
->>>>>>> 76d0aeea
-}
+pub const MISSING_KEY_DIAG_CODE: u8 = 6;
 
 pub fn known_filters() -> (Option<Symbol>, Vec<WarningFilter>) {
     (
         Some(ALLOW_ATTR_CATEGORY.into()),
-<<<<<<< HEAD
         vec![
             WarningFilter::code(
                 Some(LINT_WARNING_PREFIX),
@@ -99,22 +81,19 @@
                 EMPTY_LOOP_DIAG_CODE,
                 Some(EMPTY_LOOP_FILTER_NAME),
             ),
+            WarningFilter::code(
+                Some(LINT_WARNING_PREFIX),
+                LinterDiagCategory::Correctness as u8,
+                MISSING_KEY_DIAG_CODE,
+                Some(MISSING_KEY_FILTER_NAME),
+            ),
         ],
-=======
-        vec![WarningFilter::code(
-            Some(LINT_WARNING_PREFIX),
-            LinterDiagCategory::MissingKey as u8,
-            LINTER_DEFAULT_DIAG_CODE,
-            Some(MISSING_KEY_FILTER_NAME),
-        )],
->>>>>>> 76d0aeea
     )
 }
 
 pub fn linter_visitors(level: LintLevel) -> Vec<Visitor> {
     match level {
         LintLevel::None => vec![],
-<<<<<<< HEAD
         LintLevel::Default => vec![],
         LintLevel::All => {
             vec![
@@ -122,11 +101,8 @@
                 out_of_bounds_indexing::OutOfBoundsArrayIndexing::visitor(OutOfBoundsArrayIndexing),
                 almost_swapped::SwapSequence::visitor(SwapSequence),
                 empty_loop::EmptyLoop::visitor(EmptyLoop),
+                missing_key::MissingKey::visitor(MissingKey),
             ]
-=======
-        LintLevel::Default | LintLevel::All => {
-            vec![missing_key::MissingKey::visitor(MissingKey)]
->>>>>>> 76d0aeea
         }
     }
 }